--- conflicted
+++ resolved
@@ -2,11 +2,7 @@
 use std::fs;
 use std::path;
 
-<<<<<<< HEAD
-use crate::error::*;
-=======
 use cobalt_config::DateTime;
->>>>>>> 6047852d
 use failure::ResultExt;
 use liquid;
 use log::debug;
